[package]
name = "rsa"
version = "0.10.0-pre.2"
authors = ["RustCrypto Developers", "dignifiedquire <dignifiedquire@gmail.com>"]
edition = "2021"
description = "Pure Rust RSA implementation"
license = "MIT OR Apache-2.0"
documentation = "https://docs.rs/rsa"
repository = "https://github.com/RustCrypto/RSA"
keywords = ["rsa", "encryption", "security", "crypto"]
categories = ["cryptography"]
readme = "README.md"
rust-version = "1.73"

[dependencies]
<<<<<<< HEAD
rand_core = { version = "0.6.4", default-features = false }
const-oid = { version = "=0.10.0-pre.2", default-features = false }
subtle = { version = "2.6.1", default-features = false }
digest = { version = "=0.11.0-pre.8", default-features = false, features = ["alloc", "oid"] }
pkcs1 = { version = "=0.8.0-pre.0", default-features = false, features = ["alloc", "pkcs8"] }
pkcs8 = { version = "=0.11.0-pre.0", default-features = false, features = ["alloc"] }
signature = { version = "=2.3.0-pre.3", default-features = false , features = ["alloc", "digest", "rand_core"] }
spki = { version = "=0.8.0-pre.0", default-features = false, features = ["alloc"] }
=======
num-bigint = { version = "0.8.2", features = ["i128", "prime", "zeroize"], default-features = false, package = "num-bigint-dig" }
num-traits = { version = "0.2.9", default-features = false, features = ["libm"] }
num-integer = { version = "0.1.39", default-features = false }
rand_core = { version = "0.6.4", default-features = false }
const-oid = { version = "0.10.0-rc.0", default-features = false }
subtle = { version = "2.1.1", default-features = false }
digest = { version = "=0.11.0-pre.9", default-features = false, features = ["alloc", "oid"] }
pkcs1 = { version = "0.8.0-rc.0", default-features = false, features = ["alloc", "pkcs8"] }
pkcs8 = { version = "0.11.0-rc.0", default-features = false, features = ["alloc"] }
signature = { version = "=2.3.0-pre.4", default-features = false, features = ["alloc", "digest", "rand_core"] }
spki = { version = "0.8.0-rc.0", default-features = false, features = ["alloc"] }
>>>>>>> 959a7da1
zeroize = { version = "1.5", features = ["alloc"] }
crypto-bigint = { version = "0.6.0-rc.2", default-features = false, features = ["zeroize", "alloc"] }
crypto-primes = { version = "0.6.0-pre.0" }

# optional dependencies
sha1 = { version = "=0.11.0-pre.4", optional = true, default-features = false, features = ["oid"] }
serdect = { version = "0.2.0", optional = true }
sha2 = { version = "=0.11.0-pre.4", optional = true, default-features = false, features = ["oid"] }
serde = { version = "1.0.184", optional = true, default-features = false, features = ["derive"] }

[dev-dependencies]
base64ct = { version = "1", features = ["alloc"] }
hex-literal = "0.4.1"
proptest = "1"
serde_test = "1.0.89"
rand_xorshift = "0.3"
rand_chacha = "0.3"
rand = "0.8"
rand_core = { version = "0.6", default-features = false }
sha1 = { version = "=0.11.0-pre.4", default-features = false, features = ["oid"] }
sha2 = { version = "=0.11.0-pre.4", default-features = false, features = ["oid"] }
sha3 = { version = "=0.11.0-pre.4", default-features = false, features = ["oid"] }

[[bench]]
name = "key"

[features]
default = ["std", "pem"]
hazmat = []
getrandom = ["rand_core/getrandom", "crypto-bigint/rand_core"]
serde = ["dep:serde", "dep:serdect", "crypto-bigint/serde"]
pem = ["pkcs1/pem", "pkcs8/pem"]
pkcs5 = ["pkcs8/encryption"]
std = ["digest/std", "pkcs1/std", "pkcs8/std", "rand_core/std", "signature/std", "crypto-bigint/std"]

[package.metadata.docs.rs]
features = ["std", "pem", "serde", "hazmat", "sha2"]
rustdoc-args = ["--cfg", "docsrs"]

[profile.dev]
opt-level = 2

[profile.bench]
debug = true

[patch.crates-io]
# crypto-bigint = { git = "https://github.com/RustCrypto/crypto-bigint", branch = "master" }
# crypto-bigint = { path = "../rustcrypto/crypto-bigint" }<|MERGE_RESOLUTION|>--- conflicted
+++ resolved
@@ -13,28 +13,14 @@
 rust-version = "1.73"
 
 [dependencies]
-<<<<<<< HEAD
 rand_core = { version = "0.6.4", default-features = false }
-const-oid = { version = "=0.10.0-pre.2", default-features = false }
+const-oid = { version = "=0.10.0-rc.0", default-features = false }
 subtle = { version = "2.6.1", default-features = false }
-digest = { version = "=0.11.0-pre.8", default-features = false, features = ["alloc", "oid"] }
-pkcs1 = { version = "=0.8.0-pre.0", default-features = false, features = ["alloc", "pkcs8"] }
-pkcs8 = { version = "=0.11.0-pre.0", default-features = false, features = ["alloc"] }
-signature = { version = "=2.3.0-pre.3", default-features = false , features = ["alloc", "digest", "rand_core"] }
-spki = { version = "=0.8.0-pre.0", default-features = false, features = ["alloc"] }
-=======
-num-bigint = { version = "0.8.2", features = ["i128", "prime", "zeroize"], default-features = false, package = "num-bigint-dig" }
-num-traits = { version = "0.2.9", default-features = false, features = ["libm"] }
-num-integer = { version = "0.1.39", default-features = false }
-rand_core = { version = "0.6.4", default-features = false }
-const-oid = { version = "0.10.0-rc.0", default-features = false }
-subtle = { version = "2.1.1", default-features = false }
 digest = { version = "=0.11.0-pre.9", default-features = false, features = ["alloc", "oid"] }
-pkcs1 = { version = "0.8.0-rc.0", default-features = false, features = ["alloc", "pkcs8"] }
-pkcs8 = { version = "0.11.0-rc.0", default-features = false, features = ["alloc"] }
-signature = { version = "=2.3.0-pre.4", default-features = false, features = ["alloc", "digest", "rand_core"] }
-spki = { version = "0.8.0-rc.0", default-features = false, features = ["alloc"] }
->>>>>>> 959a7da1
+pkcs1 = { version = "=0.8.0-rc.0", default-features = false, features = ["alloc", "pkcs8"] }
+pkcs8 = { version = "=0.11.0-rc.0", default-features = false, features = ["alloc"] }
+signature = { version = "=2.3.0-pre.4", default-features = false , features = ["alloc", "digest", "rand_core"] }
+spki = { version = "=0.8.0-rc.0", default-features = false, features = ["alloc"] }
 zeroize = { version = "1.5", features = ["alloc"] }
 crypto-bigint = { version = "0.6.0-rc.2", default-features = false, features = ["zeroize", "alloc"] }
 crypto-primes = { version = "0.6.0-pre.0" }
