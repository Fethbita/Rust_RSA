<<<<<<< HEAD
use alloc::{boxed::Box, string::ToString};
use core::fmt::{Debug, Display, Formatter, LowerHex, UpperHex};

use crypto_bigint::BoxedUint;
use spki::{
    der::{asn1::BitString, Result as DerResult},
    SignatureBitStringEncoding,
};

use crate::algorithms::pad::uint_to_be_pad;
pub use crate::signature::SignatureEncoding;
=======
//! `RSASSA-PSS` signatures.

use crate::algorithms::pad::uint_to_be_pad;
use ::signature::SignatureEncoding;
use alloc::{boxed::Box, string::ToString};
use core::fmt::{Debug, Display, Formatter, LowerHex, UpperHex};
use num_bigint::BigUint;
use spki::{
    der::{asn1::BitString, Result as DerResult},
    SignatureBitStringEncoding,
};
>>>>>>> d011ca54

/// `RSASSA-PSS` signatures as described in [RFC8017 § 8.1].
///
/// [RFC8017 § 8.1]: https://datatracker.ietf.org/doc/html/rfc8017#section-8.1
#[derive(Clone, PartialEq, Eq)]
pub struct Signature {
    pub(super) inner: BoxedUint,
    pub(super) len: usize,
}

impl SignatureEncoding for Signature {
    type Repr = Box<[u8]>;
}

impl SignatureBitStringEncoding for Signature {
    fn to_bitstring(&self) -> DerResult<BitString> {
        BitString::new(0, self.to_vec())
    }
}

impl TryFrom<&[u8]> for Signature {
    type Error = signature::Error;

    fn try_from(bytes: &[u8]) -> signature::Result<Self> {
        let len = bytes.len();
        Ok(Self {
            len,
            // TODO: how to convert the error?
            inner: BoxedUint::from_be_slice(bytes, len as u32 * 8).unwrap(),
        })
    }
}

impl From<Signature> for Box<[u8]> {
    fn from(signature: Signature) -> Box<[u8]> {
        uint_to_be_pad(signature.inner, signature.len)
            .expect("RSASSA-PKCS1-v1_5 length invariants should've been enforced")
            .into_boxed_slice()
    }
}

impl Debug for Signature {
    fn fmt(&self, fmt: &mut Formatter<'_>) -> core::result::Result<(), core::fmt::Error> {
        fmt.debug_tuple("Signature")
            .field(&self.to_string())
            .finish()
    }
}

impl LowerHex for Signature {
    fn fmt(&self, f: &mut Formatter<'_>) -> core::fmt::Result {
        write!(f, "{:x}", &self.inner)
    }
}

impl UpperHex for Signature {
    fn fmt(&self, f: &mut Formatter<'_>) -> core::fmt::Result {
        write!(f, "{:X}", &self.inner)
    }
}

impl Display for Signature {
    fn fmt(&self, f: &mut Formatter<'_>) -> core::fmt::Result {
        write!(f, "{:X}", self)
    }
}<|MERGE_RESOLUTION|>--- conflicted
+++ resolved
@@ -1,28 +1,15 @@
-<<<<<<< HEAD
-use alloc::{boxed::Box, string::ToString};
-use core::fmt::{Debug, Display, Formatter, LowerHex, UpperHex};
-
-use crypto_bigint::BoxedUint;
-use spki::{
-    der::{asn1::BitString, Result as DerResult},
-    SignatureBitStringEncoding,
-};
-
-use crate::algorithms::pad::uint_to_be_pad;
-pub use crate::signature::SignatureEncoding;
-=======
 //! `RSASSA-PSS` signatures.
 
 use crate::algorithms::pad::uint_to_be_pad;
 use ::signature::SignatureEncoding;
 use alloc::{boxed::Box, string::ToString};
 use core::fmt::{Debug, Display, Formatter, LowerHex, UpperHex};
-use num_bigint::BigUint;
+use crypto_bigint::BoxedUint;
+
 use spki::{
     der::{asn1::BitString, Result as DerResult},
     SignatureBitStringEncoding,
 };
->>>>>>> d011ca54
 
 /// `RSASSA-PSS` signatures as described in [RFC8017 § 8.1].
 ///
