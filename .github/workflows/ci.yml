--- conflicted
+++ resolved
@@ -16,11 +16,7 @@
     strategy:
       matrix:
         rust:
-<<<<<<< HEAD
-          - 1.73.0 # MSRV
-=======
           - 1.81.0 # MSRV
->>>>>>> 8797ee20
           - stable
         target:
           - thumbv7em-none-eabi
@@ -39,11 +35,7 @@
     strategy:
       matrix:
         rust:
-<<<<<<< HEAD
-          - 1.73.0 # MSRV
-=======
           - 1.81.0 # MSRV
->>>>>>> 8797ee20
           - stable
     steps:
       - uses: actions/checkout@v4
@@ -73,11 +65,6 @@
       - uses: RustCrypto/actions/cargo-cache@master
       - uses: dtolnay/rust-toolchain@master
         with:
-<<<<<<< HEAD
-          toolchain: nightly-2023-10-01
-      - run: cargo test --release
-=======
           toolchain: nightly-2024-10-06
       - run: cargo test --release --features nightly
->>>>>>> 8797ee20
       - run: cargo build --benches